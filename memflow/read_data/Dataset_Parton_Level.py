from memflow.read_data import utils
from memflow.phasespace.phasespace import PhaseSpace
import os
import os.path
import numpy.ma as ma
from torch.utils.data import DataLoader
from torch.utils.data import Dataset
import awkward as ak

import torch
import numpy as np
torch.set_default_dtype(torch.double)



class Dataset_PartonLevel(Dataset):
    def __init__(self, root, object_types=["partons", "lepton_partons", "boost",
                                           "H_thad_tlep_ISR", "H_thad_tlep_ISR_cartesian"], dev=None, debug=False,
                 dtype=None, build=False, parton_list=[]):

        self.fields = {
            "partons": ["pt", "eta", "phi", "mass", "pdgId", "prov"],
            "boost": ["t", "x", "y", "z"],
            "incoming_particles_boost": ["t", "x", "y", "z"],
            "lepton_partons": ["pt", "eta", "phi", "mass", "pdgId"],
            "H_thad_tlep_ISR": ["pt", "eta", "phi", "mass"],
            "H_thad_tlep_ISR_cartesian": ["E", "px", "py", "pz"]
        }
        
        print("\nPartonLevel")
        self.debug = debug
        if root[-1] == '/':
            root = root[:-1]
        self.root = root
        self.rootDir = self.root.rsplit('/', 1)[0]

        self.parton_list = parton_list
        os.makedirs(self.rootDir + "/processed_partons", exist_ok=True)
        self.object_types = object_types
        self.build = build

        # if build flag set and number of files in processed partons directory is 0
        if (build and len(os.listdir(self.rootDir + '/processed_partons/')) == 0):

            (self.partons_boosted, self.leptons_boosted,
            self.higgs_boosted, self.generator,
            self.gluon_ISR, self.boost) = self.get_PartonsAndLeptonsAndBoost()

            for object_type in self.object_types:
                print("Create new file for " + object_type)
                if object_type == "H_thad_tlep_ISR":
                    self.process_intermediateParticles()
                elif object_type == "H_thad_tlep_ISR_cartesian":
                    self.process_intermediateParticles_cartesian()
                else:
                    self.process(object_type)
            
            # need these files for the next operations
            self.mask_boost, self.data_boost = torch.load(
                                    self.processed_file_names("boost"))
            self.data_higgs_t_tbar_ISR_cartesian = torch.load(
                                    self.processed_file_names("H_thad_tlep_ISR_cartesian"))
            self.data_higgs_t_tbar_ISR = torch.load(
                                    self.processed_file_names("H_thad_tlep_ISR"))

            print("Create new file for data_higgs_t_tbar_ISR_cartesian_onShell")
            self.get_intermediateParticles_cartesian_onShell()

            self.data_higgs_t_tbar_ISR_cartesian_onShell = torch.load(
                                    self.processed_file_names("H_thad_tlep_ISR_cartesian_onShell"))

            print("Create new file for PhaseSpace + rambo detJacobian")
            self.get_PS_intermediateParticles()

            print("Create new file for PhaseSpace_onShell (no negative values)")
            self.get_PS_intermediateParticles_onShell()

            print("Create new file for Log_H_thad_tlep_ISR_cartesian")
            self.ProcessCartesianScaled()

            print("Create new file for Log_H_thad_tlep_ISR")
            self.ProcessScaled()

        print("Reading parton_level Files")

        self.mask_partons, self.data_partons = torch.load(
            self.processed_file_names("partons"))
        self.mask_lepton_partons, self.data_lepton_partons = torch.load(
            self.processed_file_names("lepton_partons"))
        self.mask_boost, self.data_boost = torch.load(
            self.processed_file_names("boost"))
        self.data_higgs_t_tbar_ISR = torch.load(
            self.processed_file_names("H_thad_tlep_ISR"))
        self.data_higgs_t_tbar_ISR_cartesian = torch.load(
            self.processed_file_names("H_thad_tlep_ISR_cartesian"))
        self.data_higgs_t_tbar_ISR_cartesian_onShell = torch.load(
            self.processed_file_names("H_thad_tlep_ISR_cartesian_onShell"))
        
        if 'phasespace_intermediateParticles' in self.parton_list:
            print("Load phasespace_intermediateParticles")
            self.phasespace_intermediateParticles = torch.load(
                self.processed_file_names("phasespace_intermediateParticles"))

        if 'phasespace_intermediateParticles_onShell' in self.parton_list:
            print("Load phasespace_intermediateParticles_onShell")
            self.phasespace_intermediateParticles_onShell = torch.load(
                self.processed_file_names("phasespace_intermediateParticles_onShell"))
            self.phasespace_rambo_detjacobian_onShell = torch.load(
                self.processed_file_names("phasespace_rambo_detjacobian_onShell"))

        if 'phasespace_rambo_detjacobian' in self.parton_list:
            print("Load phasespace_rambo_detjacobian")
            self.phasespace_rambo_detjacobian = torch.load(
                self.processed_file_names("phasespace_rambo_detjacobian"))
        
        if 'log_data_higgs_t_tbar_ISR_cartesian' in self.parton_list:
            print("Load log_data_higgs_t_tbar_ISR_cartesian")
            self.log_data_higgs_t_tbar_ISR_cartesian = torch.load(
                self.processed_file_names("Log_H_thad_tlep_ISR_cartesian"))
        
        if 'logScaled_data_higgs_t_tbar_ISR_cartesian' in self.parton_list or 'mean_log_data_higgs_t_tbar_ISR_cartesian' in self.parton_list:
            print("Load logScaled_data_higgs_t_tbar_ISR_cartesian")
            self.mean_log_data_higgs_t_tbar_ISR_cartesian, self.std_log_data_higgs_t_tbar_ISR_cartesian = torch.load(
                self.processed_file_names("Log_mean_std_H_thad_tlep_ISR_cartesian"))
            self.logScaled_data_higgs_t_tbar_ISR_cartesian = torch.load(
                self.processed_file_names("LogScaled_H_thad_tlep_ISR_cartesian"))

        if 'logScaled_data_higgs_t_tbar_ISR' in self.parton_list or 'mean_log_data_higgs_t_tbar_ISR' in self.parton_list:
            print("Load logScaled_data_higgs_t_tbar_ISR")
            self.mean_log_data_higgs_t_tbar_ISR, self.std_log_data_higgs_t_tbar_ISR = torch.load(
                self.processed_file_names("Log_mean_std_H_thad_tlep_ISR"))
            self.logScaled_data_higgs_t_tbar_ISR = torch.load(
                self.processed_file_names("LogScaled_H_thad_tlep_ISR"))
        
        if dev==torch.device('cuda') and torch.cuda.is_available():
            print("Parton: Move tensors to GPU memory")
            for field in self.parton_list:
                setattr(self, field, getattr(self, field).to(dev)) # move elements from reco_list to GPU memory
            
        if dtype != None:
            for field in self.parton_list:
                setattr(self, field, getattr(self, field).to(dtype)) # move elements from reco_list to GPU memory

    @property
    def raw_file_names(self):
        return [self.root]

    def processed_file_names(self, type):
        return (self.rootDir + '/processed_partons/' + type + '_data.pt')

    def get_PartonsAndLeptonsAndBoost(self):
        for file in self.raw_file_names:
            df = ak.from_parquet(file)

            generator = df["generator_info"]

            incoming_particles_boost = self.get_incoming_particles_boost(
                generator)

            boost = incoming_particles_boost

            partons = df["partons"]
            partons = ak.with_name(partons, name="Momentum4D")

            gluon = partons[partons.prov == 4]
            gluon = self.Reshape(gluon, utils.struct_gluon, 1)[:, 0]

            leptons = df["lepton_partons"]
            leptons = ak.with_name(leptons, name="Momentum4D")

            higgs = df["higgs"]
            higgs = ak.with_name(higgs, name="Momentum4D")

            partons_boosted = self.boost_CM(partons, boost)
            leptons_boosted = self.boost_CM(leptons, boost)
            higgs_boosted = self.boost_CM(higgs, boost)
            gluon_ISR_boosted = self.boost_CM(gluon, boost)

        return partons_boosted, leptons_boosted, higgs_boosted, generator, gluon_ISR_boosted, boost

    def get_incoming_particles_boost(self, generator):

        for file in self.raw_file_names:

            x1_numpy = generator.x1.to_numpy()
            x2_numpy = generator.x2.to_numpy()

            pz = (x1_numpy - x2_numpy) * 6500.0
            E = (x1_numpy + x2_numpy) * 6500.0
            zeros = np.zeros(pz.shape)

            boost = ak.Array(
                {
                    "x": zeros,
                    "y": zeros,
                    "z": pz,
                    "t": E,
                }
            )

            boost = ak.with_name(boost, name="Momentum4D")

        return boost

    def boost_CM(self, objects_array, boost):

        objects_CM = objects_array.boost_p4(boost.neg3D)

        # Overwriting old pt by calling the function on the boosted object
        # overwrite objects_array because i dont like "objects_CM.type"
        objects_array["pt"] = objects_CM.pt
        objects_array["eta"] = objects_CM.eta
        objects_array["phi"] = objects_CM.phi

        return objects_array

    def Reshape(self, input, value, ax):
        max_no = ak.max(ak.num(input, axis=ax))
        input_padded = ak.pad_none(input, max_no, axis=ax)
        input_filled = ak.fill_none(input_padded, value, axis=ax)

        return input_filled

    # Get mask for object with pt = 0
    def get_mask_pt(self, objects_array):
        return objects_array[:, :, 0] > 1e-5

    def process(self, object_type):

        # Don't need to boost in CM frame because the partons/leptons are already boosted

        for file in self.raw_file_names:

            if (object_type == "boost"):
                objects = self.boost
            elif (object_type == "partons"):
                objects = self.partons_boosted
            elif (object_type == "lepton_partons"):
                objects = self.leptons_boosted

            if object_type == "partons":
                objects = self.Reshape(objects, utils.struct_partons, 1)

            d_list = utils.to_flat_numpy(
                objects, self.fields[object_type], axis=1, allow_missing=False)

            if object_type == "partons" or object_type == "lepton_partons":
                d_list = np.transpose(d_list, (0, 2, 1))
                if object_type == "partons":
                    mask = self.get_mask_pt(d_list)
                else:
                    mask = np.ones((d_list.shape[0], d_list.shape[1]))

            elif (object_type in ["boost"]):
                d_list = np.expand_dims(d_list, axis=1)
                mask = np.ones((d_list.shape[0], d_list.shape[1]))

            tensor_data = torch.tensor(d_list)
            tensor_mask = torch.tensor(mask)

            torch.save((tensor_mask, tensor_data),
                       self.processed_file_names(object_type))

    def process_intermediateParticles(self):
        higgs = self.higgs_boosted
        top_hadronic = self.get_top_hadronic()
        top_leptonic = self.get_top_leptonic()
        gluon_ISR = self.gluon_ISR

        # Don't need to boost in CM frame because the partons/leptons are already boosted

        intermediate = [higgs, top_hadronic, top_leptonic, gluon_ISR]

        for i, objects in enumerate(intermediate):
            d_list = utils.to_flat_numpy(
                objects, self.fields["H_thad_tlep_ISR"], axis=1, allow_missing=False)

            d_list = np.expand_dims(d_list, axis=1)

            if i == 0:
                intermediate_np = d_list
            else:
                intermediate_np = np.concatenate(
                    (intermediate_np, d_list), axis=1)

        tensor_data = torch.tensor(intermediate_np)
        torch.save(tensor_data, self.processed_file_names("H_thad_tlep_ISR"))

    def process_intermediateParticles_cartesian(self):
        higgs = self.higgs_boosted
        top_hadronic = self.get_top_hadronic()
        top_leptonic = self.get_top_leptonic()
        gluon_ISR = self.gluon_ISR

        # Don't need to boost in CM frame because the partons/leptons are already boosted
        intermediate = [higgs, top_hadronic, top_leptonic, gluon_ISR]

        for i, objects in enumerate(intermediate):

            objects_cartesian = self.change_to_cartesianCoordinates(objects)

            d_list = utils.to_flat_numpy(
                objects_cartesian, self.fields["H_thad_tlep_ISR_cartesian"], axis=1, allow_missing=False)

            d_list = np.expand_dims(d_list, axis=1)

            if i == 0:
                intermediate_np = d_list
            else:
                intermediate_np = np.concatenate(
                    (intermediate_np, d_list), axis=1)

        tensor_data = torch.tensor(intermediate_np)
        torch.save(tensor_data, self.processed_file_names(
            "H_thad_tlep_ISR_cartesian"))



    def get_intermediateParticles_cartesian_onShell(self):
        tensor_cartesian_onShell = self.data_higgs_t_tbar_ISR_cartesian.clone()
        mass = [125.25, 172.5, 172.5, 0.000001]
        for i in range(4):
            tensor_cartesian_onShell[:,i,0] = torch.sqrt(tensor_cartesian_onShell[:,i,1]**2 + tensor_cartesian_onShell[:,i,2]**2 + tensor_cartesian_onShell[:,i,3]**2 + mass[i]**2)

        torch.save(tensor_cartesian_onShell, self.processed_file_names(
            "H_thad_tlep_ISR_cartesian_onShell"))


    def get_PS_intermediateParticles_onShell(self):
        E_CM = 13000
        phasespace = PhaseSpace(E_CM, [21, 21], [25, 6, -6, 21], dev="cpu")

        incoming_p_boost = self.data_boost
        x1 = (incoming_p_boost[:, 0, 0] + incoming_p_boost[:, 0, 3]) / E_CM
        x2 = (incoming_p_boost[:, 0, 0] - incoming_p_boost[:, 0, 3]) / E_CM
        ps, detjinv = phasespace.get_ps_from_momenta(
            self.data_higgs_t_tbar_ISR_cartesian_onShell, x1, x2)
    
        torch.save(ps, self.processed_file_names(
            "phasespace_intermediateParticles_onShell"))
        torch.save(detjinv, self.processed_file_names("phasespace_rambo_detjacobian_onShell"))

    def get_PS_intermediateParticles(self):

        E_CM = 13000
        phasespace = PhaseSpace(E_CM, [21, 21], [25, 6, -6, 21], dev="cpu")

        incoming_p_boost = self.data_boost
        x1 = (incoming_p_boost[:, 0, 0] + incoming_p_boost[:, 0, 3]) / E_CM
        x2 = (incoming_p_boost[:, 0, 0] - incoming_p_boost[:, 0, 3]) / E_CM
        ps, detjinv = phasespace.get_ps_from_momenta(
            self.data_higgs_t_tbar_ISR_cartesian, x1, x2)
<<<<<<< HEAD
        
        mask = self.gluon_ISR.pt == 0.
        print(ps[0][mask])

=======
    
>>>>>>> 8aa217d7
        torch.save(ps, self.processed_file_names(
            "phasespace_intermediateParticles"))
        torch.save(detjinv, self.processed_file_names("phasespace_rambo_detjacobian"))
        
        
    def change_to_cartesianCoordinates(self, objects):
        px_numpy = objects.px.to_numpy()
        py_numpy = objects.py.to_numpy()
        pz_numpy = objects.pz.to_numpy()
        E_numpy = objects.E.to_numpy()

        objects_cartesian = ak.Array(
            {
                "px": px_numpy,
                "py": py_numpy,
                "pz": pz_numpy,
                "E": E_numpy,
            }
        )

        objects_cartesian = ak.with_name(
            objects_cartesian, name="Momentum4D")

        return objects_cartesian
    
    def ProcessCartesianScaled(self):
        intermediateParticles = self.data_higgs_t_tbar_ISR_cartesian        
        log_intermediateParticles = torch.sign(intermediateParticles)*torch.log(1+torch.abs(intermediateParticles))
        
        mean_LogIntermediateParticles = torch.mean(log_intermediateParticles, dim=(0,1))
        std_LogIntermediateParticles = torch.std(log_intermediateParticles, dim=(0,1))
        
        scaledIntermediateParticles = \
            (log_intermediateParticles - mean_LogIntermediateParticles[None,None,:])/std_LogIntermediateParticles[None,None,:]
        
        torch.save(log_intermediateParticles, self.processed_file_names(
            "Log_H_thad_tlep_ISR_cartesian"))
        torch.save((mean_LogIntermediateParticles, std_LogIntermediateParticles), self.processed_file_names(
            "Log_mean_std_H_thad_tlep_ISR_cartesian"))
        torch.save(scaledIntermediateParticles, self.processed_file_names(
            "LogScaled_H_thad_tlep_ISR_cartesian"))

    def ProcessScaled(self):
        intermediateParticles = self.data_higgs_t_tbar_ISR
        log_intermediateParticles = intermediateParticles[:,:,:3]

        pt = intermediateParticles[:,:,0]
        log_pt = torch.log(1+pt)
        log_intermediateParticles[:,:,0] = log_pt
        
        mean_LogIntermediateParticles = torch.mean(log_intermediateParticles, dim=(0,1))
        std_LogIntermediateParticles = torch.std(log_intermediateParticles, dim=(0,1))
        
        scaledIntermediateParticles = \
            (log_intermediateParticles - mean_LogIntermediateParticles[None,None,:])/std_LogIntermediateParticles[None,None,:]
        
        torch.save(log_intermediateParticles, self.processed_file_names(
            "Log_H_thad_tlep_ISR"))
        torch.save((mean_LogIntermediateParticles, std_LogIntermediateParticles), self.processed_file_names(
            "Log_mean_std_H_thad_tlep_ISR"))
        torch.save(scaledIntermediateParticles, self.processed_file_names(
            "LogScaled_H_thad_tlep_ISR"))
        
        
    def get_Higgs(self):
        partons = self.partons_boosted

        # find partons with provenance 1 (b from Higgs decay)
        prov1_partons = partons[partons.prov == 1]

        higgs = prov1_partons[:, 0] + prov1_partons[:, 1]

        return higgs

    def get_W_hadronic(self):
        partons = self.partons_boosted

        # find partons with provenance 5 (quarks from W hadronic decay)
        prov5_partons = partons[partons.prov == 5]

        W = prov5_partons[:, 0] + prov5_partons[:, 1]

        return W

    def get_top_hadronic(self):
        partons = self.partons_boosted

        # find partons with provenance 2 (b from top hadronic decay)
        prov2_partons = partons[partons.prov == 2]
        W = self.get_W_hadronic()
        top_hadron = W + prov2_partons[:, 0]

        return top_hadron

    def get_W_leptonic(self):
        leptons = self.leptons_boosted

        # sum neutrino and lepton
        W = leptons[:, 0] + leptons[:, 1]

        return W

    def get_top_leptonic(self):
        partons = self.partons_boosted

        W = self.get_W_leptonic()
        # find partons with provenance 3 (b from top leptonic decay)
        prov3_partons = partons[partons.prov == 3]

        top_leptonic = W + prov3_partons[:, 0]

        return top_leptonic

    def __getitem__(self, index):
                    

        if self.debug == True:
            return (self.mask_partons[index], self.data_partons[index],
                    self.mask_lepton_partons[index], self.data_lepton_partons[index],
                    self.mask_boost[index], self.data_boost[index],
                    self.data_higgs_t_tbar_ISR[index], self.data_higgs_t_tbar_ISR_cartesian[index],
                    self.phasespace_intermediateParticles[index],
                    self.phasespace_rambo_detjacobian[index],
                    self.log_data_higgs_t_tbar_ISR_cartesian[index],
                    # no index for mean/std because size is [4]
                    self.mean_log_data_higgs_t_tbar_ISR_cartesian, self.std_log_data_higgs_t_tbar_ISR_cartesian,
                    self.logScaled_data_higgs_t_tbar_ISR_cartesian[index])
        
        
        return [getattr(self, field)[index] if field != 'mean_log_data_higgs_t_tbar_ISR_cartesian' \
                    and field != 'std_log_data_higgs_t_tbar_ISR_cartesian' \
                    else getattr(self, field) for field in self.parton_list]

    def __len__(self):
        size = len(self.mask_partons)
        return size<|MERGE_RESOLUTION|>--- conflicted
+++ resolved
@@ -350,14 +350,7 @@
         x2 = (incoming_p_boost[:, 0, 0] - incoming_p_boost[:, 0, 3]) / E_CM
         ps, detjinv = phasespace.get_ps_from_momenta(
             self.data_higgs_t_tbar_ISR_cartesian, x1, x2)
-<<<<<<< HEAD
-        
-        mask = self.gluon_ISR.pt == 0.
-        print(ps[0][mask])
-
-=======
     
->>>>>>> 8aa217d7
         torch.save(ps, self.processed_file_names(
             "phasespace_intermediateParticles"))
         torch.save(detjinv, self.processed_file_names("phasespace_rambo_detjacobian"))
